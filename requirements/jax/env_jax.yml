name: deepchem
channels:
  - omnia
  - conda-forge
  - defaults
dependencies:
  - numpy==1.19.*
<<<<<<< HEAD
  - rdkit
  - pip==20.2.*
  - pip:
    - tensorflow~=2.4
    - joblib
    - numpy
    - pandas
    - scikit-learn
    - scipy
=======
  - pip==20.2.*
>>>>>>> db5fefa3
<|MERGE_RESOLUTION|>--- conflicted
+++ resolved
@@ -4,17 +4,11 @@
   - conda-forge
   - defaults
 dependencies:
-  - numpy==1.19.*
-<<<<<<< HEAD
+  - numpy==1.21.*
   - rdkit
   - pip==20.2.*
   - pip:
-    - tensorflow~=2.4
     - joblib
-    - numpy
     - pandas
     - scikit-learn
-    - scipy
-=======
-  - pip==20.2.*
->>>>>>> db5fefa3
+    - scipy