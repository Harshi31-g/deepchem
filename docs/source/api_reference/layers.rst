--- conflicted
+++ resolved
@@ -195,11 +195,9 @@
 .. autoclass:: deepchem.models.torch_models.gnn3d.Net3DLayer
   :members:
 
-<<<<<<< HEAD
 .. autoclass:: deepchem.models.torch_models.gnn3d.Net3D
-=======
+  :members:
 .. autoclass:: deepchem.models.torch_models.PNA
->>>>>>> d685b9c9
   :members:
 
 Grover Layers
