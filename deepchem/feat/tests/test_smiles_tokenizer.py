--- conflicted
+++ resolved
@@ -3,10 +3,7 @@
 import unittest
 from unittest import TestCase
 import pytest
-<<<<<<< HEAD
 
-=======
->>>>>>> 692a2ed7
 try:
   from transformers import RobertaForMaskedLM
   from deepchem.feat.smiles_tokenizer import SmilesTokenizer
