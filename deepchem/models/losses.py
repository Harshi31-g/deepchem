--- conflicted
+++ resolved
@@ -911,11 +911,7 @@
 
 class EdgePredictionLoss(Loss):
     """
-<<<<<<< HEAD
-    Unsupervised graph edge prediction loss. The goal is to learn node embeddings such that the inner product of the embeddings of connected nodes is high (positive examples) and the inner product of the embeddings of unconnected nodes is low (negative examples).
-=======
     EdgePredictionLoss is an unsupervised graph edge prediction loss function that calculates the loss based on the similarity between node embeddings for positive and negative edge pairs. This loss function is designed for graph neural networks and is particularly useful for pre-training tasks.
->>>>>>> d2eabc3e
 
     This loss function encourages the model to learn node embeddings that can effectively distinguish between true edges (positive samples) and false edges (negative samples) in the graph. The loss is computed by comparing the similarity scores (dot product) of node embeddings for positive and negative edge pairs. The goal is to maximize the similarity for positive pairs and minimize it for negative pairs.
 
