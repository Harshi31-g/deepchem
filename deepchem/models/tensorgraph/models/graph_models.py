--- conflicted
+++ resolved
@@ -1,31 +1,20 @@
-<<<<<<< HEAD
 import collections
 
 import numpy as np
 import six
 import tensorflow as tf
 
-=======
-import numpy as np
-import six
-import tensorflow as tf
->>>>>>> 7b6248db
 from deepchem.data import NumpyDataset
 from deepchem.feat.graph_features import ConvMolFeaturizer
 from deepchem.feat.mol_graphs import ConvMol
 from deepchem.metrics import to_one_hot
-<<<<<<< HEAD
 from deepchem.models.tensorgraph.graph_layers import WeaveGather, \
   DTNNEmbedding, DTNNStep, DTNNGather, DAGLayer, \
-  DAGGather, DTNNExtract, MessagePassing, SetGather, WeaveLayerFactory
-=======
-from deepchem.models.tensorgraph.graph_layers import WeaveLayer, WeaveGather, \
-  Combine_AP, Separate_AP, DTNNEmbedding, DTNNStep, DTNNGather, DAGLayer, \
   DAGGather, DTNNExtract, MessagePassing, SetGather
->>>>>>> 7b6248db
+from deepchem.models.tensorgraph.graph_layers import WeaveLayerFactory
 from deepchem.models.tensorgraph.layers import Dense, Concat, SoftMax, \
   SoftMaxCrossEntropy, GraphConv, BatchNorm, \
-  GraphPool, GraphGather, WeightedError, Dropout, BatchNormalization, Stack, Layer, Flatten, GraphCNN, GraphCNNPool
+  GraphPool, GraphGather, WeightedError, Dropout, BatchNormalization, Stack, Flatten, GraphCNN, GraphCNNPool
 from deepchem.models.tensorgraph.layers import L2Loss, Label, Weights, Feature
 from deepchem.models.tensorgraph.tensor_graph import TensorGraph
 from deepchem.trans import undo_transforms
